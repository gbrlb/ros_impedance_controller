--- conflicted
+++ resolved
@@ -4,6 +4,7 @@
         <arg name="rviz" default="true" />
         <arg name="gui" default="true" />
         <arg name="rviz_conf" default="$(find ros_impedance_controller)/config/operator.rviz"/>
+
         <arg name="world_name" default="$(find ros_impedance_controller)/worlds/solo.world"/>
 	<!-- if task_period is smaller than sim max_step_size (in world file) it is clamped to that value!!!!!!-->
 	<arg name="task_period" default="0.001" />
@@ -12,11 +13,6 @@
 
 
         <arg name="flywheel" default="false" />
-<<<<<<< HEAD
-	<!-- if task_period is smaller than sim max_step_size (in world file) it is clamped to that value!!!!!!-->
-	<arg name="task_period" default="0.001" />
-     	<arg name="new_gazebo_version" default="true" />
-=======
         <arg name="flywheel2" default="false" />
         <arg name="angle" default="0.0" />
 		
@@ -26,7 +22,6 @@
 	<param name="flywheel2" type="str" value="$(arg flywheel2)" />
 	<param name="angle" type="double" value="$(arg angle)" />
 
->>>>>>> 063834e9
      	
         <!-- load robot name into param server for urdf generation-->
         <param name="robot_name" type="str" value="$(arg robot_name)" />
